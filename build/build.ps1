--- conflicted
+++ resolved
@@ -275,20 +275,12 @@
 
       if ($hostType -eq 'full')
       {
-<<<<<<< HEAD
-        $msbuildToUse = Join-Path $bootstrapRoot "net472\MSBuild\15.0\Bin\MSBuild.exe"
-=======
-        $msbuildToUse = Join-Path $bootstrapRoot "net46\MSBuild\Current\Bin\MSBuild.exe"
->>>>>>> ee7ab16d
+        $msbuildToUse = Join-Path $bootstrapRoot "net472\MSBuild\Current\Bin\MSBuild.exe"
 
         if ($configuration -eq "Debug-MONO" -or $configuration -eq "Release-MONO")
         {
           # Copy MSBuild.dll to MSBuild.exe so we can run it without a host
-<<<<<<< HEAD
-          $sourceDll = Join-Path $bootstrapRoot "net472\MSBuild\15.0\Bin\MSBuild.dll"
-=======
-          $sourceDll = Join-Path $bootstrapRoot "net46\MSBuild\Current\Bin\MSBuild.dll"
->>>>>>> ee7ab16d
+          $sourceDll = Join-Path $bootstrapRoot "net472\MSBuild\Current\Bin\MSBuild.dll"
           Copy-Item -Path $sourceDll -Destination $msbuildToUse
         }
       }
