﻿// Copyright (c) Microsoft. All rights reserved.
// Licensed under the MIT license. See LICENSE file in the project root for full license information.
//-----------------------------------------------------------------------
// </copyright>
// <summary>
// A custom string comparer restricted to valid item/property names and with the
// ability to work on an indexed substring.
// </summary>
//-----------------------------------------------------------------------

using System;
using System.Collections.Generic;
using Microsoft.Build.Shared;

namespace Microsoft.Build.Collections
{
    /// <summary>
    /// This is a custom string comparer that has three advantages over the regular
    /// string comparer:
    /// 1) It can generate hash codes and perform equivalence operations on parts of a string rather than a whole
    /// 2) It uses "unsafe" pointers to maximize performance of those operations
    /// 3) It takes advantage of limitations on MSBuild Property/Item names to cheaply do case insensitive comparison.
    /// </summary>
#if FEATURE_BINARY_SERIALIZATION
    [Serializable]
#endif
    internal class MSBuildNameIgnoreCaseComparer : EqualityComparer<string>, IEqualityComparer<IKeyed>
    {
        /// <summary>
        /// The default immutable comparer instance operating on the whole string that can be used instead of creating once each time
        /// </summary>
        private static MSBuildNameIgnoreCaseComparer s_immutableComparer = new MSBuildNameIgnoreCaseComparer(true /* immutable */);

        /// <summary>
        /// The default mutable comparer instance that will ideally be shared by all users who need a mutable comparer. 
        /// </summary>
        private static MSBuildNameIgnoreCaseComparer s_mutableComparer = new MSBuildNameIgnoreCaseComparer(false /* mutable */);

        /// <summary>
        /// The processor architecture on which we are running, but default it will be x86
        /// </summary>
        private static NativeMethodsShared.ProcessorArchitectures s_runningProcessorArchitecture = NativeMethodsShared.ProcessorArchitectures.X86;

        /// <summary>
        /// Object used to lock the internal state s.t. we know that only one person is modifying
        /// it at any one time.  
        /// This is necessary to prevent, e.g., someone from reading the comparer (through GetHashCode when setting 
        /// a property, for example) at the same time that someone else is writing to it. 
        /// </summary>
        private Object lockObject = new Object();

        /// <summary>
        /// String to be constrained. 
        /// If null, comparer is unconstrained.
        /// If empty string, comparer is unconstrained and immutable.
        /// </summary>
        private string constraintString;

        /// <summary>
        /// Start of constraint
        /// </summary>
        private int startIndex;

        /// <summary>
        /// End of constraint
        /// </summary>
        private int endIndex;

        /// <summary>
        /// True if the comparer is immutable; false otherwise.
        /// </summary>
        private bool immutable;

        /// <summary>
        /// We need a static constructor to retrieve the running ProcessorArchitecture that way we can
        /// Avoid using optimized code that will not run correctly on IA64 due to alignment issues
        /// </summary>
        static MSBuildNameIgnoreCaseComparer()
        {
            s_runningProcessorArchitecture = NativeMethodsShared.ProcessorArchitecture;
        }

        /// <summary>
        /// Constructor. If specified, comparer is immutable and operates on the whole string.
        /// </summary>
        private MSBuildNameIgnoreCaseComparer(bool immutable)
        {
            this.immutable = immutable;
        }

        /// <summary>
        /// The default immutable comparer instance.
        /// </summary>
        internal static new MSBuildNameIgnoreCaseComparer Default
        {
            get { return s_immutableComparer; }
        }

        /// <summary>
        /// The default mutable comparer instance.
        /// </summary>
        internal static MSBuildNameIgnoreCaseComparer Mutable
        {
            get { return s_mutableComparer; }
        }

        /// <summary>
        /// Performs the "Equals" operation on two MSBuild property, item or metadata names
        /// </summary>
        public static bool Equals(string compareToString, string constrainedString, int start, int lengthToCompare)
        {
            if (Object.ReferenceEquals(compareToString, constrainedString))
            {
                return true;
            }

            if (compareToString == null || constrainedString == null)
            {
                return false;
            }

            if (lengthToCompare != compareToString.Length)
            {
                return false;
            }

<<<<<<< HEAD
#if RETAIL
            if ((s_runningProcessorArchitecture != NativeMethodsShared.ProcessorArchitectures.Architecture_IA64)
                && (s_runningProcessorArchitecture != NativeMethodsShared.ProcessorArchitectures.Architecture_ARM))
=======
            if ((s_runningProcessorArchitecture != NativeMethodsShared.PROCESSOR_ARCHITECTURE_IA64) && (s_runningProcessorArchitecture != NativeMethodsShared.PROCESSOR_ARCHITECTURE_ARM))
>>>>>>> 82f27879
            {
                // The use of unsafe here is quite a bit faster than the regular
                // mechanism in the BCL. This is because we can make assumptions
                // about the characters that are within the strings being compared
                // i.e. they are valid MSBuild property, item and metadata names
                unsafe
                {
                    fixed (char* px = compareToString)
                    {
                        fixed (char* py = constrainedString)
                        {
                            for (int i = 0; i < compareToString.Length; i++)
                            {
                                int chx = (int)px[i];
                                int chy = (int)py[i + start];
                                chx = chx & 0x00DF; // Extract the uppercase character
                                chy = chy & 0x00DF; // Extract the uppercase character

                                if (chx != chy)
                                {
                                    return false;
                                }
                            }
                        }
                    }
                }
            }
            else
            {
                return String.Compare(compareToString, 0, constrainedString, start, lengthToCompare, StringComparison.OrdinalIgnoreCase) == 0;
            }

            return true;
        }

        /// <summary>
        /// Given a set of constraints and a dictionary for which we are the comparer, return the value for the given key. 
        /// The key is also used as the string for the constraint. 
        /// </summary>
        /// <typeparam name="T">The value type of the dictionary being looked up</typeparam>
        public T GetValueWithConstraints<T>(IDictionary<string, T> dictionary, string key, int startIndex, int endIndex)
            where T : class
        {
            if (immutable)
            {
                ErrorUtilities.ThrowInternalError("immutable");
            }

            ErrorUtilities.VerifyThrowInternalNull(dictionary, "dictionary");

#if DEBUG
            // doing this rather than checking the strong type because otherwise, I would have to define T to be several other things 
            // (IKeyed, IValued, IImmutable, IEquatable<T>), some of which are not compiled into Microsoft.Build.Utilities, which also 
            // uses the MSBuildNameIgnoreCaseComparer. 
            ErrorUtilities.VerifyThrow(dictionary.GetType().Name.Contains("PropertyDictionary"), "Needs to be PropertyDictionary or CopyOnWritePropertyDictionary");
#endif
            if (startIndex < 0)
            {
                ErrorUtilities.ThrowInternalError("Invalid start index '{0}' {1} {2}", key, startIndex, endIndex);
            }

            if (key != null && (endIndex > key.Length || endIndex < startIndex))
            {
                ErrorUtilities.ThrowInternalError("Invalid end index '{0}' {1} {2}", key, startIndex, endIndex);
            }

            T returnValue;
            lock (lockObject)
            {
                constraintString = key;
                this.startIndex = startIndex;
                this.endIndex = endIndex;

                try
                {
                    returnValue = dictionary[key];
                }
                finally
                {
                    // Make sure we always reset the constraint
                    constraintString = null;
                    this.startIndex = 0;
                    this.endIndex = 0;
                }
            }

            return returnValue;
        }

        /// <summary>
        /// Compare keyed operands
        /// </summary>
        public bool Equals(IKeyed x, IKeyed y)
        {
            if (x == null && y == null)
            {
                return true;
            }
            else if (x == null || y == null)
            {
                return false;
            }

            return Equals(x.Key, y.Key);
        }

        /// <summary>
        /// Performs the "Equals" operation on two MSBuild property, item or metadata names
        /// </summary>
        public override bool Equals(string x, string y)
        {
            if (x == null && y == null)
            {
                return true;
            }
            else if (x == null || y == null)
            {
                return false;
            }

            string compareToString;
            string constrainedString;
            int start;
            int lengthToCompare;

            if (immutable)
            {
                // by definition we don't have a constraint
                if (Object.ReferenceEquals(x, y))
                {
                    return true;
                }

                compareToString = x;
                constrainedString = y;
                start = 0;
                lengthToCompare = y.Length;
            }
            else
            {
                lock (lockObject)
                {
                    if (constraintString != null)
                    {
                        bool constraintInX = Object.ReferenceEquals(x, constraintString);
                        bool constraintInY = Object.ReferenceEquals(y, constraintString);

                        if (!constraintInX && !constraintInY)
                        {
                            ErrorUtilities.ThrowInternalError("Expected to compare to constraint");
                        }

                        // Put constrained string in 'y', regular in 'x'
                        compareToString = constraintInX ? y : x;
                        constrainedString = constraintInY ? y : x;

                        start = startIndex;
                        lengthToCompare = endIndex - startIndex + 1;
                    }
                    else
                    {
                        if (Object.ReferenceEquals(x, y))
                        {
                            return true;
                        }

                        // Manually setup the "constraints" for the comparison
                        compareToString = x;
                        constrainedString = y;
                        start = 0;
                        lengthToCompare = y.Length;
                    }
                }
            }

            return Equals(compareToString, constrainedString, start, lengthToCompare);
        }

        /// <summary>
        /// Get case insensitive hashcode for key
        /// </summary>
        public int GetHashCode(IKeyed keyed)
        {
            if (keyed == null)
            {
                return 0; // per BCL convention
            }

            return GetHashCode(keyed.Key);
        }

        /// <summary>
        /// Getting a case insensitive hash code for the msbuild property, item or metadata name
        /// </summary>
        public override int GetHashCode(string obj)
        {
            if (obj == null)
            {
                return 0; // per BCL convention
            }

            int start = 0;
            int length = obj.Length;

            if (!immutable)
            {
                lock (lockObject)
                {
                    if (constraintString != null && Object.ReferenceEquals(obj, constraintString))
                    {
                        start = startIndex;
                        length = endIndex - startIndex + 1;
                    }
                }
            }
<<<<<<< HEAD
#if RETAIL
            if ((s_runningProcessorArchitecture != NativeMethodsShared.ProcessorArchitectures.Architecture_IA64)
                && (s_runningProcessorArchitecture != NativeMethodsShared.ProcessorArchitectures.Architecture_ARM))
=======

            if ((s_runningProcessorArchitecture != NativeMethodsShared.PROCESSOR_ARCHITECTURE_IA64) && (s_runningProcessorArchitecture != NativeMethodsShared.PROCESSOR_ARCHITECTURE_ARM))
>>>>>>> 82f27879
            {
                unsafe
                {
                    // This algorithm is based on the 32bit version from the CLR's string::GetHashCode
                    fixed (char* src = obj)
                    {
                        int hash1 = (5381 << 16) + 5381;

                        int hash2 = hash1;

                        char* src2 = src + start;
                        int* pint = (int*)src2;

                        while (length > 0)
                        {
                            // We're only interested in uppercase ASCII characters
                            int val = pint[0] & 0x00DF00DF;

                            // When we reach the end of the string, we need to
                            // stop short when gathering our data to compute the
                            // hash code - we are only interested in the data within
                            // the string, and not the null terminator etc.
                            if (length == 1)
                            {
                                val = val & 0xFFFF;
                            }

                            hash1 = ((hash1 << 5) + hash1 + (hash1 >> 27)) ^ val;
                            if (length <= 2)
                            {
                                break;
                            }

                            // Once again we're only interested in the uppercase ASCII characters
                            val = pint[1] & 0x00DF00DF;
                            if (length == 3)
                            {
                                val = val & 0xFFFF;
                            }

                            hash2 = ((hash2 << 5) + hash2 + (hash2 >> 27)) ^ val;
                            pint += 2;
                            length -= 4;
                        }

                        return hash1 + (hash2 * 1566083941);
                    }
                }
            }
            else
            {
                return StringComparer.OrdinalIgnoreCase.GetHashCode(obj.Substring(start, length));
            }
        }

        /// <summary>
        /// Set the constraints in the comparer explicitly -- should ONLY be used for unit tests
        /// </summary>
        internal void SetConstraintsForUnitTestingOnly(string constraintString, int startIndex, int endIndex)
        {
            if (immutable)
            {
                ErrorUtilities.ThrowInternalError("immutable");
            }

            if (startIndex < 0)
            {
                ErrorUtilities.ThrowInternalError("Invalid start index '{0}' {1} {2}", constraintString, startIndex, endIndex);
            }

            if (constraintString != null && (endIndex > constraintString.Length || endIndex < startIndex))
            {
                ErrorUtilities.ThrowInternalError("Invalid end index '{0}' {1} {2}", constraintString, startIndex, endIndex);
            }

            lock (lockObject)
            {
                this.constraintString = constraintString;
                this.startIndex = startIndex;
                this.endIndex = endIndex;
            }
        }

        /// <summary>
        /// Companion to SetConstraintsForUnitTestingOnly -- makes the comparer unconstrained again. 
        /// </summary>
        internal void RemoveConstraintsForUnitTestingOnly()
        {
            if (immutable)
            {
                ErrorUtilities.ThrowInternalError("immutable");
            }

            lock (lockObject)
            {
                constraintString = null;
                startIndex = 0;
                endIndex = 0;
            }
        }
    }
}<|MERGE_RESOLUTION|>--- conflicted
+++ resolved
@@ -124,13 +124,8 @@
                 return false;
             }
 
-<<<<<<< HEAD
-#if RETAIL
             if ((s_runningProcessorArchitecture != NativeMethodsShared.ProcessorArchitectures.Architecture_IA64)
                 && (s_runningProcessorArchitecture != NativeMethodsShared.ProcessorArchitectures.Architecture_ARM))
-=======
-            if ((s_runningProcessorArchitecture != NativeMethodsShared.PROCESSOR_ARCHITECTURE_IA64) && (s_runningProcessorArchitecture != NativeMethodsShared.PROCESSOR_ARCHITECTURE_ARM))
->>>>>>> 82f27879
             {
                 // The use of unsafe here is quite a bit faster than the regular
                 // mechanism in the BCL. This is because we can make assumptions
@@ -346,14 +341,9 @@
                     }
                 }
             }
-<<<<<<< HEAD
-#if RETAIL
+
             if ((s_runningProcessorArchitecture != NativeMethodsShared.ProcessorArchitectures.Architecture_IA64)
                 && (s_runningProcessorArchitecture != NativeMethodsShared.ProcessorArchitectures.Architecture_ARM))
-=======
-
-            if ((s_runningProcessorArchitecture != NativeMethodsShared.PROCESSOR_ARCHITECTURE_IA64) && (s_runningProcessorArchitecture != NativeMethodsShared.PROCESSOR_ARCHITECTURE_ARM))
->>>>>>> 82f27879
             {
                 unsafe
                 {
