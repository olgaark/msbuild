﻿// Copyright (c) Microsoft. All rights reserved.
// Licensed under the MIT license. See LICENSE file in the project root for full license information.
//-----------------------------------------------------------------------
// </copyright>
// <summary>Unit tests for ProjectStartedEventArgs</summary>
//-----------------------------------------------------------------------

using System;
using System.Collections;

using Microsoft.Build.Framework;
<<<<<<< HEAD
using NUnit.Framework;

#pragma warning disable 0219
=======
using Xunit;
>>>>>>> 41c51190

namespace Microsoft.Build.UnitTests
{
    /// <summary>
    /// Verify the functioning of the ProjectStartedEventArgs class.
    /// </summary>
<<<<<<< HEAD
    [TestFixture]
=======
>>>>>>> 41c51190
    public class ProjectStartedEventArgs_Tests
    {
        /// <summary>
        /// Default event to use in tests.
        /// </summary>
        private static ProjectStartedEventArgs s_baseProjectStartedEvent;

        /// <summary>
        /// Setup for text fixture, this is run ONCE for the entire test fixture
        /// </summary>
<<<<<<< HEAD
        [TestFixtureSetUp]
        public static void FixtureSetup()
=======
        public ProjectStartedEventArgs_Tests()
>>>>>>> 41c51190
        {
            BuildEventContext parentBuildEventContext = new BuildEventContext(2, 3, 4, 5);
            s_baseProjectStartedEvent = new ProjectStartedEventArgs(1, "Message", "HelpKeyword", "ProjecFile", "TargetNames", null, null, parentBuildEventContext);
        }

        /// <summary>
        /// Trivially exercise event args default ctors to boost Frameworks code coverage
        /// </summary>
<<<<<<< HEAD
        [Test]
=======
        [Fact]
>>>>>>> 41c51190
        public void EventArgsCtors()
        {
            ProjectStartedEventArgs projectStartedEvent = new ProjectStartedEventArgs2();
            Assert.NotNull(projectStartedEvent);

            projectStartedEvent = new ProjectStartedEventArgs("Message", "HelpKeyword", "ProjecFile", "TargetNames", null, null);
            projectStartedEvent = new ProjectStartedEventArgs("Message", "HelpKeyword", "ProjecFile", "TargetNames", null, null, DateTime.Now);
            projectStartedEvent = new ProjectStartedEventArgs(1, "Message", "HelpKeyword", "ProjecFile", "TargetNames", null, null, null);
            projectStartedEvent = new ProjectStartedEventArgs(1, "Message", "HelpKeyword", "ProjecFile", "TargetNames", null, null, null, DateTime.Now);
            projectStartedEvent = new ProjectStartedEventArgs(null, null, null, null, null, null);
            projectStartedEvent = new ProjectStartedEventArgs(null, null, null, null, null, null, DateTime.Now);
            projectStartedEvent = new ProjectStartedEventArgs(1, null, null, null, null, null, null, null);
            projectStartedEvent = new ProjectStartedEventArgs(1, null, null, null, null, null, null, null, DateTime.Now);
        }

        /// <summary>
        /// Verify different Items and properties are not taken into account in the equals comparison. They should 
        /// not be considered as part of the equals evaluation
        /// </summary>
<<<<<<< HEAD
        [Test]
=======
        [Fact]
>>>>>>> 41c51190
        public void ItemsAndPropertiesDifferentEquals()
        {
            ArrayList itemsList = new ArrayList();
            ArrayList propertiesList = new ArrayList();
            ProjectStartedEventArgs differentItemsAndProperties = new ProjectStartedEventArgs
                (
                  s_baseProjectStartedEvent.ProjectId,
                  s_baseProjectStartedEvent.Message,
                  s_baseProjectStartedEvent.HelpKeyword,
                  s_baseProjectStartedEvent.ProjectFile,
                  s_baseProjectStartedEvent.TargetNames,
                  propertiesList,
                  itemsList,
                  s_baseProjectStartedEvent.ParentProjectBuildEventContext,
                  s_baseProjectStartedEvent.Timestamp
                );

            Assert.NotEqual(propertiesList, s_baseProjectStartedEvent.Properties);
            Assert.NotEqual(itemsList, s_baseProjectStartedEvent.Items);
        }

        /// <summary>
        /// Create a derived class so that we can test the default constructor in order to increase code coverage and 
        /// verify this code path does not cause any exceptions.
        /// </summary>
        private class ProjectStartedEventArgs2 : ProjectStartedEventArgs
        {
            /// <summary>
            /// Default constructor
            /// </summary>
            public ProjectStartedEventArgs2()
                : base()
            {
            }
        }
    }
}<|MERGE_RESOLUTION|>--- conflicted
+++ resolved
@@ -9,23 +9,15 @@
 using System.Collections;
 
 using Microsoft.Build.Framework;
-<<<<<<< HEAD
-using NUnit.Framework;
+using Xunit;
 
 #pragma warning disable 0219
-=======
-using Xunit;
->>>>>>> 41c51190
 
 namespace Microsoft.Build.UnitTests
 {
     /// <summary>
     /// Verify the functioning of the ProjectStartedEventArgs class.
     /// </summary>
-<<<<<<< HEAD
-    [TestFixture]
-=======
->>>>>>> 41c51190
     public class ProjectStartedEventArgs_Tests
     {
         /// <summary>
@@ -36,12 +28,7 @@
         /// <summary>
         /// Setup for text fixture, this is run ONCE for the entire test fixture
         /// </summary>
-<<<<<<< HEAD
-        [TestFixtureSetUp]
-        public static void FixtureSetup()
-=======
         public ProjectStartedEventArgs_Tests()
->>>>>>> 41c51190
         {
             BuildEventContext parentBuildEventContext = new BuildEventContext(2, 3, 4, 5);
             s_baseProjectStartedEvent = new ProjectStartedEventArgs(1, "Message", "HelpKeyword", "ProjecFile", "TargetNames", null, null, parentBuildEventContext);
@@ -50,11 +37,7 @@
         /// <summary>
         /// Trivially exercise event args default ctors to boost Frameworks code coverage
         /// </summary>
-<<<<<<< HEAD
-        [Test]
-=======
         [Fact]
->>>>>>> 41c51190
         public void EventArgsCtors()
         {
             ProjectStartedEventArgs projectStartedEvent = new ProjectStartedEventArgs2();
@@ -74,11 +57,7 @@
         /// Verify different Items and properties are not taken into account in the equals comparison. They should 
         /// not be considered as part of the equals evaluation
         /// </summary>
-<<<<<<< HEAD
-        [Test]
-=======
         [Fact]
->>>>>>> 41c51190
         public void ItemsAndPropertiesDifferentEquals()
         {
             ArrayList itemsList = new ArrayList();
