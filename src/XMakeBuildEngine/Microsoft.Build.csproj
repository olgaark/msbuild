--- conflicted
+++ resolved
@@ -1,8 +1,5 @@
 ﻿<?xml version="1.0" encoding="utf-8"?>
 <Project ToolsVersion="12.0" DefaultTargets="Build" xmlns="http://schemas.microsoft.com/developer/msbuild/2003">
-  <!--
-  <Import Project="$([MSBuild]::GetDirectoryNameOfFileAbove($(MSBuildThisFileDirectory), dir.props))\dir.props" Condition="!$(Configuration.EndsWith('MONO'))"/>
-  -->
   <Import Project="..\dir.props" />
   <PropertyGroup>
     <Configuration Condition=" '$(Configuration)' == '' ">Debug</Configuration>
@@ -22,7 +19,18 @@
   <PropertyGroup Condition=" '$(Configuration)|$(Platform)' == 'Release|AnyCPU' ">
     <DefineConstants>$(DefineConstants);BUILD_ENGINE</DefineConstants>
   </PropertyGroup>
-<<<<<<< HEAD
+  <PropertyGroup Condition="'$(Configuration)|$(Platform)' == 'Debug|x64'">
+    <DefineConstants>$(DefineConstants);BUILD_ENGINE</DefineConstants>
+  </PropertyGroup>
+  <PropertyGroup Condition="'$(Configuration)|$(Platform)' == 'Release|x64'">
+    <DefineConstants>$(DefineConstants);BUILD_ENGINE</DefineConstants>
+  </PropertyGroup>
+  <PropertyGroup Condition="'$(Configuration)|$(Platform)' == 'Debug|x86'">
+    <DefineConstants>$(DefineConstants);BUILD_ENGINE</DefineConstants>
+  </PropertyGroup>
+  <PropertyGroup Condition="'$(Configuration)|$(Platform)' == 'Release|x86'">
+    <DefineConstants>$(DefineConstants);BUILD_ENGINE</DefineConstants>
+  </PropertyGroup>
   <PropertyGroup Condition="'$(Configuration)|$(Platform)' == 'Debug-MONO|AnyCPU'">
   </PropertyGroup>
   <PropertyGroup Condition="'$(Configuration)|$(Platform)' == 'Release-MONO|AnyCPU'">
@@ -68,20 +76,6 @@
       <Link>SharedUtilities\Compat\PipeSecurity.cs</Link>
     </Compile>
   </ItemGroup>
-=======
-  <PropertyGroup Condition="'$(Configuration)|$(Platform)' == 'Debug|x64'">
-    <DefineConstants>$(DefineConstants);BUILD_ENGINE</DefineConstants>
-  </PropertyGroup>
-  <PropertyGroup Condition="'$(Configuration)|$(Platform)' == 'Release|x64'">
-    <DefineConstants>$(DefineConstants);BUILD_ENGINE</DefineConstants>
-  </PropertyGroup>
-  <PropertyGroup Condition="'$(Configuration)|$(Platform)' == 'Debug|x86'">
-    <DefineConstants>$(DefineConstants);BUILD_ENGINE</DefineConstants>
-  </PropertyGroup>
-  <PropertyGroup Condition="'$(Configuration)|$(Platform)' == 'Release|x86'">
-    <DefineConstants>$(DefineConstants);BUILD_ENGINE</DefineConstants>
-  </PropertyGroup>
->>>>>>> ea6af14a
   <ItemGroup>
     <Compile Condition="'$(NetCoreBuild)' == 'true'" Include="..\Shared\Compat\SafeHandleZeroOrMinusOneIsInvalid.cs">
       <Link>SharedUtilities\Compat\SafeHandleZeroOrMinusOneIsInvalid.cs</Link>
@@ -225,11 +219,8 @@
       <ExcludeFromStyleCop>true</ExcludeFromStyleCop>
     </Compile>
     <Compile Include="Definition\ProjectCollectionChangedEventArgs.cs" />
-<<<<<<< HEAD
+    <Compile Include="Definition\ProjectImportPathMatch.cs" />
     <Compile Include="Definition\ToolsetLocalReader.cs" />
-=======
-    <Compile Include="Definition\ProjectImportPathMatch.cs" />
->>>>>>> ea6af14a
     <Compile Include="Evaluation\ItemsAndMetadataPair.cs" />
     <Compile Include="Evaluation\MetadataReference.cs" />
     <Compile Include="Evaluation\ProjectChangedEventArgs.cs" />
@@ -721,7 +712,6 @@
     <Reference Include="System.Core" />
     <Reference Include="System.Xml" />
     <Reference Include="System.Configuration" />
-<<<<<<< HEAD
     <Reference Include="System.Runtime">
       <HintPath>$(FrameworkPathOverride)\System.Runtime.dll</HintPath>
     </Reference>
@@ -730,8 +720,6 @@
     </Reference>
   </ItemGroup>
   <ItemGroup>
-=======
->>>>>>> ea6af14a
     <ProjectReference Include="..\Framework\Microsoft.Build.Framework.csproj">
       <Project>{571F09DB-A81A-4444-945C-6F7B530054CD}</Project>
       <Name>Microsoft.Build.Framework</Name>
