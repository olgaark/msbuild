--- conflicted
+++ resolved
@@ -1,14 +1,9 @@
-﻿// Copyright (c) Microsoft. All rights reserved.
+// Copyright (c) Microsoft. All rights reserved.
 // Licensed under the MIT license. See LICENSE file in the project root for full license information.
 
 using System;
 using System.IO;
 
-<<<<<<< HEAD
-using NUnit.Framework;
-
-=======
->>>>>>> 3f8a403e
 using Microsoft.Build.Framework;
 using Microsoft.Build.Tasks;
 using Microsoft.Build.Utilities;
@@ -16,20 +11,12 @@
 
 namespace Microsoft.Build.UnitTests
 {
-<<<<<<< HEAD
-    [TestFixture]
-=======
->>>>>>> 3f8a403e
     sealed public class ConvertToAbsolutePath_Tests
     {
         /// <summary>
         /// Passing in a relative path (expecting an absolute back)
         /// </summary>
-<<<<<<< HEAD
-        [Test]
-=======
         [Fact]
->>>>>>> 3f8a403e
         public void RelativePath()
         {
             string fileName = ObjectModelHelpers.CreateFileInTempProjectDirectory("file.temp", "foo");
@@ -59,11 +46,7 @@
         /// <summary>
         /// Passing in a relative path (expecting an absolute back)
         /// </summary>
-<<<<<<< HEAD
-        [Test]
-=======
         [Fact]
->>>>>>> 3f8a403e
         public void RelativePathWithEscaping()
         {
             string fileName = ObjectModelHelpers.CreateFileInTempProjectDirectory("file%3A.temp", "foo");
@@ -93,11 +76,7 @@
         /// <summary>
         /// Passing in a absolute path (expecting an absolute back)
         /// </summary>
-<<<<<<< HEAD
-        [Test]
-=======
         [Fact]
->>>>>>> 3f8a403e
         public void AbsolutePath()
         {
             string fileName = ObjectModelHelpers.CreateFileInTempProjectDirectory("file.temp", "foo");
@@ -127,11 +106,7 @@
         /// <summary>
         /// Passing in a relative path that doesn't exist (expecting sucess)
         /// </summary>
-<<<<<<< HEAD
-        [Test]
-=======
         [Fact]
->>>>>>> 3f8a403e
         public void FakeFile()
         {
             ConvertToAbsolutePath t = new ConvertToAbsolutePath();
