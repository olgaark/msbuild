<?xml version="1.0" encoding="utf-8"?>
<Project ToolsVersion="12.0" DefaultTargets="Build" xmlns="http://schemas.microsoft.com/developer/msbuild/2003">
  <!--
  <Import Project="$([MSBuild]::GetDirectoryNameOfFileAbove($(MSBuildThisFileDirectory), dir.props))\dir.props" Condition="!$(Configuration.EndsWith('MONO'))"/>
  -->
  <Import Project="..\..\dir.props" />
  <PropertyGroup>
    <Configuration Condition=" '$(Configuration)' == '' ">Debug</Configuration>
    <Platform Condition=" '$(Platform)' == '' ">AnyCPU</Platform>
    <ProjectGuid>{32126DCE-7484-4E4B-85DA-12378C0F2FC7}</ProjectGuid>
    <OutputType>Library</OutputType>
    <RootNamespace>Microsoft.Build.Tasks.UnitTests</RootNamespace>
    <AssemblyName>Microsoft.Build.Tasks.UnitTests</AssemblyName>
    <IsTestProject>true</IsTestProject>
  </PropertyGroup>
  <!-- Default configurations to help VS understand the configurations -->
  <PropertyGroup Condition=" '$(Configuration)|$(Platform)' == 'Debug|AnyCPU' " />
  <PropertyGroup Condition=" '$(Configuration)|$(Platform)' == 'Release|AnyCPU' " />
  <PropertyGroup Condition="'$(Configuration)|$(Platform)' == 'Debug|x64'" />
  <PropertyGroup Condition="'$(Configuration)|$(Platform)' == 'Release|x64'" />
  <PropertyGroup Condition="'$(Configuration)|$(Platform)' == 'Debug|x86'" />
  <PropertyGroup Condition="'$(Configuration)|$(Platform)' == 'Release|x86'" />
  <PropertyGroup Condition="'$(Configuration)|$(Platform)' == 'Debug-MONO|AnyCPU'" />
  <PropertyGroup Condition="'$(Configuration)|$(Platform)' == 'Release-MONO|AnyCPU'" />
  <ItemGroup>
    <Compile Include="..\..\Shared\FxCopExclusions\Microsoft.Build.Shared.Suppressions.cs">
      <ExcludeFromStyleCop>true</ExcludeFromStyleCop>
    </Compile>
    <Compile Include="..\..\Shared\UnitTests\AssemblyNameEx_Tests.cs" />
    <Compile Include="..\..\Shared\UnitTests\EscapingUtilities_Tests.cs" />
    <Compile Include="..\..\Shared\UnitTests\ErrorUtilities_Tests.cs" />
    <Compile Include="..\..\Shared\UnitTests\FileMatcher_Tests.cs" />
    <Compile Include="..\..\Shared\UnitTests\MockEngine.cs" />
    <Compile Include="..\..\Shared\UnitTests\MockLogger.cs" />
    <Compile Include="..\..\Shared\UnitTests\NativeMethodsShared_Tests.cs">
      <Link>NativeMethodsShared_Tests.cs</Link>
    </Compile>
    <Compile Include="..\..\Shared\UnitTests\ObjectModelHelpers.cs" />
    <Compile Include="..\..\Shared\UnitTests\ResourceUtilities_Tests.cs" />
    <Compile Include="..\..\Shared\UnitTests\RunnerUtilities.cs">
      <ExcludeFromStyleCop>true</ExcludeFromStyleCop>
    </Compile>
    <Compile Include="..\..\Shared\QuotingUtilities.cs" />
<<<<<<< HEAD
=======
    <Compile Include="Al_Tests.cs" />
    <Compile Include="AppConfig_Tests.cs" />
    <Compile Include="AspNetCompiler_Tests.cs" />
    <Compile Include="AssemblyDependency\FilePrimary.cs" />
    <Compile Include="AssemblyDependency\GlobalAssemblyCacheTests.cs" />
    <Compile Include="AssemblyDependency\InstalledSDKResolverFixture.cs" />
    <Compile Include="AssemblyDependency\Miscellaneous.cs" />
    <Compile Include="AssemblyDependency\NonSpecificVersionStrictPrimary.cs" />
    <Compile Include="AssemblyDependency\Perf.cs" />
    <Compile Include="AssemblyDependency\ReferenceTests.cs" />
    <Compile Include="AssemblyDependency\ResolveAssemblyReferenceTestFixture.cs" />
    <Compile Include="AssemblyDependency\SpecificVersionPrimary.cs" />
    <Compile Include="AssemblyDependency\StronglyNamedDependency.cs" />
    <Compile Include="AssemblyDependency\StronglyNamedDependencyAppConfig.cs" />
    <Compile Include="AssemblyDependency\StronglyNamedDependencyAutoUnify.cs" />
    <Compile Include="AssemblyDependency\VerifyIgnoreVersionForFrameworkReference.cs" />
    <Compile Include="AssemblyDependency\VerifyTargetFrameworkAttribute.cs" />
    <Compile Include="AssemblyDependency\VerifyTargetFrameworkHigherThanRedist.cs" />
    <Compile Include="AssemblyDependency\WinMDTests.cs" />
>>>>>>> 60c73c91
    <Compile Include="AssemblyIdentity_Tests.cs" />
    <Compile Include="AssemblyRefs.cs" />
    <Compile Include="AssignCulture_Tests.cs" />
    <Compile Include="AssignLinkMetadata_Tests.cs" />
    <Compile Include="AssignTargetPath_Tests.cs" />
    <Compile Include="CallTarget_Tests.cs" />
    <Compile Include="CombinePath_Tests.cs" />
    <Compile Include="CommandLineBuilderExtension_Tests.cs" />
    <Compile Include="Copy_Tests.cs" />
    <Compile Include="ConvertToAbsolutePath_Tests.cs" />
    <Compile Include="CreateCSharpManifestResourceName_Tests.cs" />
    <Compile Include="CreateProperty_Tests.cs" />
    <Compile Include="CreateItem_Tests.cs" />
    <Compile Include="Culture_Tests.cs" />
    <Compile Include="Delete_Tests.cs" />
    <Compile Include="Exec_Tests.cs" />
    <Compile Include="FileStateTests.cs" />
    <Compile Include="FindAppConfigFile_Tests.cs" />
    <Compile Include="FindInList_Tests.cs" />
    <Compile Include="FindUnderPath_Tests.cs" />
    <Compile Include="GenerateBindingRedirects_Tests.cs" />
    <Compile Include="GenerateResource_Tests.cs" />
    <Compile Include="GetReferencePaths_Tests.cs" />
    <Compile Include="DirectoryBuildProjectImportTestBase.cs" />
    <Compile Include="DirectoryBuildTargetsImportTests.cs" />
    <Compile Include="ManifestWriter_Tests.cs" />
    <Compile Include="MakeDir_Tests.cs" />
    <Compile Include="DirectoryBuildPropsImportTests.cs" />
    <Compile Include="MockFaultInjectionHelper.cs" />
    <Compile Include="MockUnmanagedMemoryHelper.cs" />
    <Compile Include="Move_Tests.cs" />
    <Compile Include="MSBuild_Tests.cs" />
    <Compile Include="PortableTasks_Tests.cs" />
    <Compile Include="PropertyParser_Tests.cs" />
    <Compile Include="ReadLinesFromFile_Tests.cs" />
    <Compile Include="RemoveDir_Tests.cs" />
    <Compile Include="RemoveDuplicates_Tests.cs" />
    <Compile Include="ResolveCodeAnalysisRuleSet_Tests.cs" />
    <Compile Include="StreamHelpers.cs" />
    <Compile Include="StreamMappedString_Tests.cs" />
    <Compile Include="ToolTaskExtension_Tests.cs" />
    <Compile Include="Touch_Tests.cs" />
    <Compile Include="TrustInfo_Tests.cs" />
    <Compile Include="WriteCodeFragment_Tests.cs" />

    <EmbeddedResource Include="SampleResx" />
    <None Include="..\..\Shared\UnitTests\App.config">
      <Link>App.config</Link>
      <SubType>Designer</SubType>
    </None>
    <None Include="project.json" />
  </ItemGroup>
  <ItemGroup Condition="'$(FeatureXamlTypes)' == 'true'">
    <Compile Include="CommandLineGenerator_Tests.cs" />
    <Compile Include="XamlDataDrivenToolTask_Tests.cs" />
    <Compile Include="XamlTaskFactory_Tests.cs" />
    <Compile Include="XamlTestHelpers.cs" />
  </ItemGroup>
  <ItemGroup Condition="$(TargetFrameworkIdentifier) == '.NETFramework'">
    <Compile Include="Al_Tests.cs" />
    <Compile Include="AppConfig_Tests.cs" />
    <Compile Include="AspNetCompiler_Tests.cs" />
    <Compile Include="AssemblyRegistrationCache_Tests.cs" />
    <Compile Include="AssignProjectConfiguration_Tests.cs" />
    <Compile Include="AxImp_Tests.cs" />
    <Compile Include="AxTlbBaseTask_Tests.cs" />
    <Compile Include="CodeTaskFactoryTests.cs" />
    <Compile Include="CommandLine_Support.cs" />
    <Compile Include="ComReferenceWalker_Tests.cs" />
    <Compile Include="ComReference_Tests.cs" />
    <Compile Include="CreateVisualBasicManifestResourceName_Tests.cs" />
    <Compile Include="CSharpParserUtilitites_Tests.cs" />
    <Compile Include="CSharpTokenizer_Tests.cs" />
    <Compile Include="DependentAssembly_Tests.cs" />
    <Compile Include="ErrorWarningMessage_Tests.cs" />
    <Compile Include="FindInvalidProjectReferences_Tests.cs" />
    <Compile Include="GenerateResourceOutOfProc_Tests.cs" />
    <Compile Include="GetInstalledSDKLocations_Tests.cs" />
    <Compile Include="GetSDKReference_Tests.cs" />
    <Compile Include="LC_Tests.cs" Condition="'$(MonoBuild)' != 'true'" />
    <Compile Include="MockTypeInfo.cs" />
    <Compile Include="MockTypeLib.cs" />
    <Compile Include="ResGen_Tests.cs" />
    <Compile Include="ResGenDependencies_Tests.cs" />
<<<<<<< HEAD
    <Compile Include="ResolveAssemblyReference_Tests.cs" />
=======
    <Compile Include="ResolveCodeAnalysisRuleSet_Tests.cs" />
    <!--
    <Compile Include="ResolveAssemblyReference_Tests.cs" />
    -->
>>>>>>> 60c73c91
    <Compile Include="ResolveComReference_Tests.cs" />
    <Compile Include="ResolveNonMSBuildProjectOutput_Tests.cs" />
    <Compile Include="ResolveSDKReference_Tests.cs" />
    <Compile Include="SdkToolsPathUtility_Tests.cs" />
    <Compile Include="SGen_Tests.cs" />
    <Compile Include="TlbImp_Tests.cs" />
    <Compile Include="VisualBasicParserUtilitites_Tests.cs" />
    <Compile Include="VisualBasicTokenizer_Tests.cs" />
    <Compile Include="WinMDExp_Tests.cs" />
    <Compile Include="XmlPeek_Tests.cs" />
    <Compile Include="XmlPoke_Tests.cs" />
    <Compile Include="XslTransformation_Tests.cs" />
  </ItemGroup>
  <ItemGroup>
    <ProjectReference Include="..\..\Utilities\Microsoft.Build.Utilities.csproj">
      <Project>{828566ee-6f6a-4ef4-98b0-513f7df9c628}</Project>
      <Name>Microsoft.Build.Utilities</Name>
    </ProjectReference>
    <ProjectReference Include="..\..\XMakeBuildEngine\Microsoft.Build.csproj">
      <Project>{16cd7635-7cf4-4c62-a77b-cf87d0f09a58}</Project>
      <Name>Microsoft.Build</Name>
    </ProjectReference>
    <ProjectReference Include="..\Microsoft.Build.Tasks.csproj">
      <Project>{59A73FE0-D3B7-4299-9063-3A587D429AF4}</Project>
      <Name>Microsoft.Build.Tasks</Name>
    </ProjectReference>
    <ProjectReference Include="..\..\Framework\Microsoft.Build.Framework.csproj">
      <Project>{571F09DB-A81A-4444-945C-6F7B530054CD}</Project>
      <Name>Microsoft.Build.Framework</Name>
    </ProjectReference>
  </ItemGroup>
  <ItemGroup Condition="'$(NetCoreBuild)' != 'true'">
    <Reference Include="Microsoft.Build.Tasks.CodeAnalysis">
      <HintPath>$(CompilerToolsDir)\Microsoft.Build.Tasks.CodeAnalysis.dll</HintPath>
    </Reference>
    <Reference Include="System" />
    <Reference Include="System.Core" />
    <Reference Include="System.Xaml" />
    <Reference Include="System.Xml" />
    <Reference Include="PresentationFramework" />
    <Reference Include="System.Xml.Linq" />
  </ItemGroup>
  <ItemGroup>
    <Service Include="{82A7F48D-3B50-4B1E-B82E-3ADA8210C358}" />
  </ItemGroup>
<<<<<<< HEAD
  <Import Project="..\..\dir.targets" />
=======
  <ItemGroup />
  <Import Project="$([MSBuild]::GetDirectoryNameOfFileAbove($(MSBuildThisFileDirectory), dir.targets))\dir.targets" />
>>>>>>> 60c73c91
</Project><|MERGE_RESOLUTION|>--- conflicted
+++ resolved
@@ -41,28 +41,6 @@
       <ExcludeFromStyleCop>true</ExcludeFromStyleCop>
     </Compile>
     <Compile Include="..\..\Shared\QuotingUtilities.cs" />
-<<<<<<< HEAD
-=======
-    <Compile Include="Al_Tests.cs" />
-    <Compile Include="AppConfig_Tests.cs" />
-    <Compile Include="AspNetCompiler_Tests.cs" />
-    <Compile Include="AssemblyDependency\FilePrimary.cs" />
-    <Compile Include="AssemblyDependency\GlobalAssemblyCacheTests.cs" />
-    <Compile Include="AssemblyDependency\InstalledSDKResolverFixture.cs" />
-    <Compile Include="AssemblyDependency\Miscellaneous.cs" />
-    <Compile Include="AssemblyDependency\NonSpecificVersionStrictPrimary.cs" />
-    <Compile Include="AssemblyDependency\Perf.cs" />
-    <Compile Include="AssemblyDependency\ReferenceTests.cs" />
-    <Compile Include="AssemblyDependency\ResolveAssemblyReferenceTestFixture.cs" />
-    <Compile Include="AssemblyDependency\SpecificVersionPrimary.cs" />
-    <Compile Include="AssemblyDependency\StronglyNamedDependency.cs" />
-    <Compile Include="AssemblyDependency\StronglyNamedDependencyAppConfig.cs" />
-    <Compile Include="AssemblyDependency\StronglyNamedDependencyAutoUnify.cs" />
-    <Compile Include="AssemblyDependency\VerifyIgnoreVersionForFrameworkReference.cs" />
-    <Compile Include="AssemblyDependency\VerifyTargetFrameworkAttribute.cs" />
-    <Compile Include="AssemblyDependency\VerifyTargetFrameworkHigherThanRedist.cs" />
-    <Compile Include="AssemblyDependency\WinMDTests.cs" />
->>>>>>> 60c73c91
     <Compile Include="AssemblyIdentity_Tests.cs" />
     <Compile Include="AssemblyRefs.cs" />
     <Compile Include="AssignCulture_Tests.cs" />
@@ -147,14 +125,22 @@
     <Compile Include="MockTypeLib.cs" />
     <Compile Include="ResGen_Tests.cs" />
     <Compile Include="ResGenDependencies_Tests.cs" />
-<<<<<<< HEAD
-    <Compile Include="ResolveAssemblyReference_Tests.cs" />
-=======
-    <Compile Include="ResolveCodeAnalysisRuleSet_Tests.cs" />
-    <!--
-    <Compile Include="ResolveAssemblyReference_Tests.cs" />
-    -->
->>>>>>> 60c73c91
+    <Compile Include="AssemblyDependency\FilePrimary.cs" />
+    <Compile Include="AssemblyDependency\GlobalAssemblyCacheTests.cs" />
+    <Compile Include="AssemblyDependency\InstalledSDKResolverFixture.cs" />
+    <Compile Include="AssemblyDependency\Miscellaneous.cs" />
+    <Compile Include="AssemblyDependency\NonSpecificVersionStrictPrimary.cs" />
+    <Compile Include="AssemblyDependency\Perf.cs" />
+    <Compile Include="AssemblyDependency\ReferenceTests.cs" />
+    <Compile Include="AssemblyDependency\ResolveAssemblyReferenceTestFixture.cs" />
+    <Compile Include="AssemblyDependency\SpecificVersionPrimary.cs" />
+    <Compile Include="AssemblyDependency\StronglyNamedDependency.cs" />
+    <Compile Include="AssemblyDependency\StronglyNamedDependencyAppConfig.cs" />
+    <Compile Include="AssemblyDependency\StronglyNamedDependencyAutoUnify.cs" />
+    <Compile Include="AssemblyDependency\VerifyIgnoreVersionForFrameworkReference.cs" />
+    <Compile Include="AssemblyDependency\VerifyTargetFrameworkAttribute.cs" />
+    <Compile Include="AssemblyDependency\VerifyTargetFrameworkHigherThanRedist.cs" />
+    <Compile Include="AssemblyDependency\WinMDTests.cs" />
     <Compile Include="ResolveComReference_Tests.cs" />
     <Compile Include="ResolveNonMSBuildProjectOutput_Tests.cs" />
     <Compile Include="ResolveSDKReference_Tests.cs" />
@@ -200,10 +186,5 @@
   <ItemGroup>
     <Service Include="{82A7F48D-3B50-4B1E-B82E-3ADA8210C358}" />
   </ItemGroup>
-<<<<<<< HEAD
   <Import Project="..\..\dir.targets" />
-=======
-  <ItemGroup />
-  <Import Project="$([MSBuild]::GetDirectoryNameOfFileAbove($(MSBuildThisFileDirectory), dir.targets))\dir.targets" />
->>>>>>> 60c73c91
 </Project>