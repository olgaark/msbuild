--- conflicted
+++ resolved
@@ -1,13 +1,9 @@
-﻿// Copyright (c) Microsoft. All rights reserved.
+// Copyright (c) Microsoft. All rights reserved.
 // Licensed under the MIT license. See LICENSE file in the project root for full license information.
 
 using System;
 using System.IO;
 using System.Text;
-<<<<<<< HEAD
-using NUnit.Framework;
-=======
->>>>>>> 3f8a403e
 using Microsoft.Build.Framework;
 using Microsoft.Build.Tasks;
 using Microsoft.Build.Utilities;
@@ -19,10 +15,6 @@
     /// <summary>
     /// Tests for the Exec task
     /// </summary>
-<<<<<<< HEAD
-    [TestFixture]
-=======
->>>>>>> 3f8a403e
     sealed public class Exec_Tests
     {
         private Exec PrepareExec(string command)
@@ -47,11 +39,7 @@
         /// Ensures that calling the Exec task does not leave any extra TEMP files
         /// lying around.
         /// </summary>
-<<<<<<< HEAD
-        [Test]
-=======
-        [Fact]
->>>>>>> 3f8a403e
+        [Fact]
         public void NoTempFileLeaks()
         {
             // Get a count of how many temp files there are right now.
@@ -73,11 +61,7 @@
             Assert.Equal(originalTempFileCount, newTempFileCount);
         }
 
-<<<<<<< HEAD
-        [Test]
-=======
-        [Fact]
->>>>>>> 3f8a403e
+        [Fact]
         public void ExitCodeCausesFailure()
         {
             Exec exec = PrepareExec("xcopy thisisanonexistentfile");
@@ -88,12 +72,7 @@
             ((MockEngine)exec.BuildEngine).AssertLogContains("MSB3073");
         }
 
-<<<<<<< HEAD
-        [Test]
-        [Ignore("Timing issue found on RI candidate from ToolPlat to Main, disabling for RI only.")]
-=======
-        [Fact(Skip = "Ignored in MSTest")]
->>>>>>> 3f8a403e
+        [Fact(Skip = "Timing issue found on RI candidate from ToolPlat to Main, disabling for RI only.")]
         public void Timeout()
         {
             Exec exec = PrepareExec(":foo \n goto foo");
@@ -107,11 +86,7 @@
             Assert.Equal(1, ((MockEngine)exec.BuildEngine).Errors);
         }
 
-<<<<<<< HEAD
-        [Test]
-=======
-        [Fact]
->>>>>>> 3f8a403e
+        [Fact]
         public void ExitCodeGetter()
         {
             Exec exec = PrepareExec("exit 666");
@@ -120,11 +95,7 @@
             Assert.Equal(666, exec.ExitCode);
         }
 
-<<<<<<< HEAD
-        [Test]
-=======
-        [Fact]
->>>>>>> 3f8a403e
+        [Fact]
         public void LoggedErrorsCauseFailureDespiteExitCode0()
         {
             // This will return 0 exit code, but emitted a canonical error
@@ -137,11 +108,7 @@
             ((MockEngine)exec.BuildEngine).AssertLogContains("MSB3073");
         }
 
-<<<<<<< HEAD
-        [Test]
-=======
-        [Fact]
->>>>>>> 3f8a403e
+        [Fact]
         public void IgnoreExitCodeTrueMakesTaskSucceedDespiteLoggingErrors()
         {
             Exec exec = PrepareExec("echo myfile(88,37): error AB1234: thisisacanonicalerror");
@@ -151,11 +118,7 @@
             Assert.Equal(true, result);
         }
 
-<<<<<<< HEAD
-        [Test]
-=======
-        [Fact]
->>>>>>> 3f8a403e
+        [Fact]
         public void IgnoreExitCodeTrueMakesTaskSucceedDespiteExitCode1()
         {
             Exec exec = PrepareExec("dir ||invalid||");
@@ -165,11 +128,7 @@
             Assert.Equal(true, result);
         }
 
-<<<<<<< HEAD
-        [Test]
-=======
-        [Fact]
->>>>>>> 3f8a403e
+        [Fact]
         public void NonUNCWorkingDirectoryUsed()
         {
             Exec exec = PrepareExec(NativeMethodsShared.IsWindows ? "echo [%cd%]" : "echo [$PWD]");
@@ -182,11 +141,7 @@
             ((MockEngine)exec.BuildEngine).AssertLogContains("[" + working + "]");
         }
 
-<<<<<<< HEAD
-        [Test]
-=======
-        [Fact]
->>>>>>> 3f8a403e
+        [Fact]
         public void UNCWorkingDirectoryUsed()
         {
             Exec exec = PrepareExec("echo [%cd%]");
@@ -202,11 +157,7 @@
             Assert.Equal(system, exec.GetWorkingDirectoryAccessor());
         }
 
-<<<<<<< HEAD
-        [Test]
-=======
-        [Fact]
->>>>>>> 3f8a403e
+        [Fact]
         public void NoWorkingDirectorySet()
         {
             var cd = Directory.GetCurrentDirectory();
@@ -232,11 +183,7 @@
         /// <summary>
         /// Tests that Exec still executes properly when there's an '&' in the temp directory path
         /// </summary>
-<<<<<<< HEAD
-        [Test]
-=======
-        [Fact]
->>>>>>> 3f8a403e
+        [Fact]
         public void TempPathContainsAmpersand1()
         {
             string directoryWithAmpersand = "foo&bar";
@@ -262,11 +209,7 @@
         /// <summary>
         /// Tests that Exec still executes properly when there's an ' &' in the temp directory path
         /// </summary>
-<<<<<<< HEAD
-        [Test]
-=======
-        [Fact]
->>>>>>> 3f8a403e
+        [Fact]
         public void TempPathContainsAmpersand2()
         {
             string directoryWithAmpersand = "foo &bar";
@@ -293,11 +236,7 @@
         /// <summary>
         /// Tests that Exec still executes properly when there's an '& ' in the temp directory path
         /// </summary>
-<<<<<<< HEAD
-        [Test]
-=======
-        [Fact]
->>>>>>> 3f8a403e
+        [Fact]
         public void TempPathContainsAmpersand3()
         {
             string directoryWithAmpersand = "foo& bar";
@@ -323,11 +262,7 @@
         /// <summary>
         /// Tests that Exec still executes properly when there's an ' & ' in the temp directory path
         /// </summary>
-<<<<<<< HEAD
-        [Test]
-=======
-        [Fact]
->>>>>>> 3f8a403e
+        [Fact]
         public void TempPathContainsAmpersand4()
         {
             string directoryWithAmpersand = "foo & bar";
@@ -353,11 +288,7 @@
         /// <summary>
         /// Tests that Exec still executes properly when there's a non-ansi character in the command
         /// </summary>
-<<<<<<< HEAD
-        [Test]
-=======
-        [Fact]
->>>>>>> 3f8a403e
+        [Fact]
         public void ExecTaskUnicodeCharacterInCommand()
         {
             string nonAnsiCharacters = "\u521B\u5EFA";
@@ -380,11 +311,7 @@
             }
         }
 
-<<<<<<< HEAD
-        [Test]
-=======
-        [Fact]
->>>>>>> 3f8a403e
+        [Fact]
         public void InvalidUncDirectorySet()
         {
             Exec exec = PrepareExec("echo [%cd%]");
@@ -395,11 +322,7 @@
             ((MockEngine)exec.BuildEngine).AssertLogContains("MSB6003");
         }
 
-<<<<<<< HEAD
-        [Test]
-=======
-        [Fact]
->>>>>>> 3f8a403e
+        [Fact]
         public void InvalidWorkingDirectorySet()
         {
             Exec exec = PrepareExec("echo [%cd%]");
@@ -410,11 +333,7 @@
             ((MockEngine)exec.BuildEngine).AssertLogContains("MSB6003");
         }
 
-<<<<<<< HEAD
-        [Test]
-=======
-        [Fact]
->>>>>>> 3f8a403e
+        [Fact]
         public void BogusCustomRegexesCauseOneErrorEach()
         {
             Exec exec;
@@ -433,11 +352,7 @@
             e.AssertLogContains("MSB3076");
         }
 
-<<<<<<< HEAD
-        [Test]
-=======
-        [Fact]
->>>>>>> 3f8a403e
+        [Fact]
         public void CustomErrorRegexSupplied()
         {
             string cmdLine;
@@ -463,11 +378,7 @@
             e.AssertLogContains("ALERT:This is an error");
         }
 
-<<<<<<< HEAD
-        [Test]
-=======
-        [Fact]
->>>>>>> 3f8a403e
+        [Fact]
         public void CustomWarningRegexSupplied()
         {
             string cmdLine;
@@ -496,11 +407,7 @@
             e.AssertLogContains("YOOHOO:This is a warning");
         }
 
-<<<<<<< HEAD
-        [Test]
-=======
-        [Fact]
->>>>>>> 3f8a403e
+        [Fact]
         public void ErrorsAndWarningsWithIgnoreStandardErrorWarningFormatTrue()
         {
             string cmdLine;
@@ -518,11 +425,7 @@
             Assert.Equal(0, ((MockEngine)exec.BuildEngine).Warnings);
         }
 
-<<<<<<< HEAD
-        [Test]
-=======
-        [Fact]
->>>>>>> 3f8a403e
+        [Fact]
         public void CustomAndStandardErrorsAndWarnings()
         {
             string cmdLine;
@@ -545,11 +448,7 @@
         /// Nobody should try to run a string emitted from the task through String.Format.
         /// Firstly that's unnecessary and secondly if there's eg an unmatched curly it will throw.
         /// </summary>
-<<<<<<< HEAD
-        [Test]
-=======
-        [Fact]
->>>>>>> 3f8a403e
+        [Fact]
         public void DoNotAttemptToFormatTaskOutput()
         {
             Exec exec = PrepareExec("echo unmatched curly {");
@@ -565,11 +464,7 @@
         /// Nobody should try to run a string emitted from the task through String.Format.
         /// Firstly that's unnecessary and secondly if there's eg an unmatched curly it will throw.
         /// </summary>
-<<<<<<< HEAD
-        [Test]
-=======
-        [Fact]
->>>>>>> 3f8a403e
+        [Fact]
         public void DoNotAttemptToFormatTaskOutput2()
         {
             Exec exec = PrepareExec("echo unmatched curly {");
@@ -582,11 +477,7 @@
             Assert.Equal(0, ((MockEngine)exec.BuildEngine).Warnings);
         }
 
-<<<<<<< HEAD
-        [Test]
-=======
-        [Fact]
->>>>>>> 3f8a403e
+        [Fact]
         public void NoDuplicateMessagesWhenCustomRegexAndRegularRegexBothMatch()
         {
             string cmdLine;
@@ -605,11 +496,7 @@
             Assert.Equal(1, ((MockEngine)exec.BuildEngine).Warnings);
         }
 
-<<<<<<< HEAD
-        [Test]
-=======
-        [Fact]
->>>>>>> 3f8a403e
+        [Fact]
         public void OnlySingleErrorWhenCustomWarningAndCustomErrorRegexesBothMatch()
         {
             Exec exec = PrepareExec("echo YOGI BEAR ");
@@ -622,11 +509,7 @@
             Assert.Equal(0, ((MockEngine)exec.BuildEngine).Warnings);
         }
 
-<<<<<<< HEAD
-        [Test]
-=======
-        [Fact]
->>>>>>> 3f8a403e
+        [Fact]
         public void GettersSetters()
         {
             Exec exec = PrepareExec("echo [%cd%]");
@@ -642,11 +525,7 @@
             Assert.Equal(items, exec.Outputs);
         }
 
-<<<<<<< HEAD
-        [Test]
-=======
-        [Fact]
->>>>>>> 3f8a403e
+        [Fact]
         public void StdEncodings()
         {
             ExecWrapper exec = PrepareExecWrapper("echo [%cd%]");
@@ -660,11 +539,7 @@
             Assert.Equal(true, exec.StdOutputEncoding.EncodingName.Contains("US-ASCII"));
         }
 
-<<<<<<< HEAD
-        [Test]
-=======
-        [Fact]
->>>>>>> 3f8a403e
+        [Fact]
         public void AnyExistingEnvVarCalledErrorLevelIsIgnored()
         {
             string oldValue = Environment.GetEnvironmentVariable("errorlevel");
@@ -683,11 +558,7 @@
             }
         }
 
-<<<<<<< HEAD
-        [Test]
-=======
-        [Fact]
->>>>>>> 3f8a403e
+        [Fact]
         public void ValidateParametersNoCommand()
         {
             Exec exec = PrepareExec("   ");
@@ -702,11 +573,7 @@
         /// Verify that the EnvironmentVariables parameter exposed publicly
         /// by ToolTask can be used to modify the environment of the cmd.exe spawned.
         /// </summary>
-<<<<<<< HEAD
-        [Test]
-=======
-        [Fact]
->>>>>>> 3f8a403e
+        [Fact]
         public void SetEnvironmentVariableParameter()
         {
             Exec exec = new Exec();
@@ -722,11 +589,7 @@
         /// Execute return output as an Item
         /// Test include ConsoleToMSBuild, StandardOutput
         /// </summary>
-<<<<<<< HEAD
-        [Test]
-=======
-        [Fact]
->>>>>>> 3f8a403e
+        [Fact]
         public void ConsoleToMSBuild()
         {
             //Exec with no output
