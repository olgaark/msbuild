--- conflicted
+++ resolved
@@ -1,4 +1,4 @@
-﻿// Copyright (c) Microsoft. All rights reserved.
+// Copyright (c) Microsoft. All rights reserved.
 // Licensed under the MIT license. See LICENSE file in the project root for full license information.
 
 using System;
@@ -9,11 +9,7 @@
 using Microsoft.Build.Framework;
 using Microsoft.Build.Utilities;
 using Microsoft.Build.Tasks;
-<<<<<<< HEAD
-using NUnit.Framework;
-=======
 using Xunit;
->>>>>>> 3f8a403e
 
 namespace Microsoft.Build.UnitTests
 {
@@ -22,10 +18,6 @@
     /// in ResolveNonMSBuildProjectOutput_Tests.
     /// Here, only test the AssignProjectConfiguration specific code
     /// </summary>
-<<<<<<< HEAD
-    [TestFixture]
-=======
->>>>>>> 3f8a403e
     sealed public class AssignProjectConfiguration_Tests
     {
         private void TestResolveHelper(string itemSpec, string projectGuid, string package, string name,
@@ -64,11 +56,7 @@
             }
         }
 
-<<<<<<< HEAD
-        [Test]
-=======
-        [Fact]
->>>>>>> 3f8a403e
+        [Fact]
         public void TestResolve()
         {
             // empty pre-generated string
@@ -121,11 +109,7 @@
         /// 1) The xml element does not have the BuildProjectInSolution attribute set
         ///     Expect none of the metadata to be set
         /// </summary>
-<<<<<<< HEAD
-        [Test]
-=======
-        [Fact]
->>>>>>> 3f8a403e
+        [Fact]
         public void TestReferenceWithNoMetadataBadBuildInProjectAttribute()
         {
             // Test the case where the metadata is missing and we are not supposed to build the reference
@@ -146,11 +130,7 @@
         /// 1) The xml element does not have the BuildProjectInSolution attribute set
         ///     Expect none of the metadata to be set
         /// </summary>
-<<<<<<< HEAD
-        [Test]
-=======
-        [Fact]
->>>>>>> 3f8a403e
+        [Fact]
         public void TestReferenceWithNoMetadataNoBuildInProjectAttribute()
         {
             // Test the case where the metadata is missing and we are not supposed to build the reference
@@ -169,11 +149,7 @@
         /// 1) The xml element has BuildProjectInSolution set to true
         ///     Expect none of the metadata to be set
         /// </summary>
-<<<<<<< HEAD
-        [Test]
-=======
-        [Fact]
->>>>>>> 3f8a403e
+        [Fact]
         public void TestReferenceWithNoMetadataBuildInProjectAttributeTrue()
         {
             // Test the case where the metadata is missing and we are not supposed to build the reference
@@ -196,11 +172,7 @@
         /// 1) The xml element has BuildProjectInSolution set to false
         ///     Expect no pieces of metadata to be set on the reference item
         /// </summary>
-<<<<<<< HEAD
-        [Test]
-=======
-        [Fact]
->>>>>>> 3f8a403e
+        [Fact]
         public void TestReferenceWithNoMetadataBuildInProjectAttributeFalseReferenceAndBuildProjectsDisabledInProjectConfiguration()
         {
             // Test the case where the metadata is missing and we are not supposed to build the reference
@@ -220,11 +192,7 @@
         /// 1) The xml element has BuildProjectInSolution set to false
         ///     Expect two pieces of metadata to be put on the item and be set to false (BuildReference, and ReferenceOutputAssembly)
         /// </summary>
-<<<<<<< HEAD
-        [Test]
-=======
-        [Fact]
->>>>>>> 3f8a403e
+        [Fact]
         public void TestReferenceWithNoMetadataBuildInProjectAttributeFalse()
         {
             // Test the case where the metadata is missing and we are not supposed to build the reference
@@ -245,11 +213,7 @@
         /// 1) The xml element has BuildProjectInSolution set to false
         ///     Expect two pieces of metadata to be put on the item and be set to true since they were already set (BuildReference, and ReferenceOutputAssembly)
         /// </summary>
-<<<<<<< HEAD
-        [Test]
-=======
-        [Fact]
->>>>>>> 3f8a403e
+        [Fact]
         public void TestReferenceWithMetadataAlreadySetBuildInProjectAttributeFalse()
         {
             // Test the case where the metadata is missing and we are not supposed to build the reference
@@ -317,11 +281,7 @@
         /// <summary>
         /// Verifies that the UnresolvedProjectReferences output parameter is populated correctly.
         /// </summary>
-<<<<<<< HEAD
-        [Test]
-=======
-        [Fact]
->>>>>>> 3f8a403e
+        [Fact]
         public void TestUnresolvedReferences()
         {
             Hashtable unresolvedProjects = null;
@@ -382,11 +342,7 @@
         /// <summary>
         /// Verify if no values are passed in for certain properties that their default values are used. 
         /// </summary>
-<<<<<<< HEAD
-        [Test]
-=======
-        [Fact]
->>>>>>> 3f8a403e
+        [Fact]
         public void VerifyDefaultValueDefaultToVcxPlatformMappings()
         {
             string expectedDefaultToVcxPlatformMapping = "AnyCPU=Win32;X86=Win32;X64=X64;Itanium=Itanium";
@@ -409,11 +365,7 @@
         /// <summary>
         /// Verify if no values are passed in for certain properties that their default values are used. 
         /// </summary>
-<<<<<<< HEAD
-        [Test]
-=======
-        [Fact]
->>>>>>> 3f8a403e
+        [Fact]
         public void VerifyDefaultValuesVcxToDefaultPlatformMappingNoOutput()
         {
             string expectedVcxToDefaultPlatformMappingNoOutput = "Win32=X86;X64=X64;Itanium=Itanium";
@@ -435,11 +387,7 @@
         /// <summary>
         /// Verify if no values are passed in for certain properties that their default values are used. 
         /// </summary>
-<<<<<<< HEAD
-        [Test]
-=======
-        [Fact]
->>>>>>> 3f8a403e
+        [Fact]
         public void VerifyDefaultValuesVcxToDefaultPlatformMappingLibraryOutput()
         {
             string expectedVcxToDefaultPlatformMappingLibraryOutput = "Win32=AnyCPU;X64=X64;Itanium=Itanium";
